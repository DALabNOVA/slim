--- conflicted
+++ resolved
@@ -5,17 +5,13 @@
 from slim.algorithms.GP.representations.tree_utils import (create_full_random_tree,
                                                            create_grow_random_tree)
 
-<<<<<<< HEAD
-def grow(init_pop_size, init_depth, FUNCTIONS, TERMINALS, CONSTANTS, p_c=0.3, p_terminal=0.5):
-=======
 def grow(size, depth, FUNCTIONS, TERMINALS, CONSTANTS, p_c=0.3):
->>>>>>> d7c79a97
     """
     Generates a list of individuals with random trees for a GM4OS population using the Grow method.
 
     Parameters
     ----------
-    init_pop_size : int
+    size : int
         The total number of individuals to be generated for the population.
     depth : int
         The maximum depth of the trees.
@@ -34,18 +30,18 @@
     """
 
     return [
-        create_grow_random_tree(init_depth, FUNCTIONS, TERMINALS, CONSTANTS, p_c)
-        for _ in range(init_pop_size)
+        create_grow_random_tree(depth, FUNCTIONS, TERMINALS, CONSTANTS, p_c)
+        for _ in range(size)
     ]
 
 
-def full(init_pop_size, init_depth, FUNCTIONS, TERMINALS, CONSTANTS, p_c=0.3):
+def full(size, depth, FUNCTIONS, TERMINALS, CONSTANTS, p_c=0.3):
     """
     Generates a list of individuals with random trees for a GM4OS population using the Full method.
 
     Parameters
     ----------
-    init_pop_size : int
+    size : int
         The total number of individuals to be generated for the population.
     depth : int
         The maximum depth of the trees.
@@ -64,8 +60,8 @@
     """
 
     return [
-        create_full_random_tree(init_depth, FUNCTIONS, TERMINALS, CONSTANTS, p_c)
-        for _ in range(2, init_pop_size + 1)
+        create_full_random_tree(depth, FUNCTIONS, TERMINALS, CONSTANTS, p_c)
+        for _ in range(2, size + 1)
     ]
 
 
@@ -75,9 +71,9 @@
 
     Parameters
     ----------
-    init_pop_size : int
+    size : int
         The total number of individuals to be generated for the population.
-    init_depth : int
+    depth : int
         The maximum depth of the trees.
     FUNCTIONS : list
         The list of functions allowed in the trees.
